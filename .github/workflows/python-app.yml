--- conflicted
+++ resolved
@@ -13,18 +13,12 @@
       uses: actions/setup-python@v2
       with:
         python-version: 3.9
-        
+
     - name: Install dependencies
       run: |
         python -m pip install --upgrade pip
-<<<<<<< HEAD
         pip install pytest
         if [ -f tutorials/sst/requirements.txt ]; then pip install -r tutorials/sst/requirements.txt; fi
-=======
-        cd tutorials/sst
-        pip install -e .
-        
->>>>>>> 4126611b
     - name: Test with pytest
       run: |
         cd tutorials/sst
