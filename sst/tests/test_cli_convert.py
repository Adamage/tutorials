--- conflicted
+++ resolved
@@ -1,17 +1,17 @@
-# Copyright (c) 2021 Graphcore Ltd. All rights reserved.
+# Copyright (c) 2019 Graphcore Ltd. All rights reserved.
 import os
 
 import pytest
 from click.testing import CliRunner
 
 from src.utils.click import print_exception
-from tests.test_utils.path import get_unit_test_static_files_dir 
+from tests.test_utils.path import get_unit_test_static_files_dir
 from sst import cli
 
 
 STATIC_FILES = get_unit_test_static_files_dir()
 TRIVIAL_MAPPING_SOURCE_PATH = STATIC_FILES / "trivial_mapping_md_code_md.py"
- 
+
 
 @pytest.fixture
 def cli_runner_instance():
@@ -50,14 +50,14 @@
 def test_cli_when_wrong_extension(cli_runner_instance, tmp_path, output_filename):
     outfile_path = tmp_path / output_filename
     with pytest.raises(AssertionError):
-        result = cli_runner_instance.invoke(cli, ['convert', '--source', TRIVIAL_MAPPING_SOURCE_PATH, "--output", outfile_path])
+        result = cli_runner_instance.invoke(cli, ['convert', '--source', EXAMPLE_INPUT_PATH, "--output", outfile_path])
         if result.exception:
             raise result.exception
 
 
 def test_cli_when_missing_output_extension_or_type(cli_runner_instance):
     with pytest.raises(AttributeError):
-        result = cli_runner_instance.invoke(cli, ['convert', '--source', TRIVIAL_MAPPING_SOURCE_PATH, '--output', 'file'])
+        result = cli_runner_instance.invoke(cli, ['convert', '--source', EXAMPLE_INPUT_PATH, '--output', 'file'])
         if result.exception:
             raise result.exception
 
@@ -85,11 +85,7 @@
 def test_wrong_path_when_code_export(cli_runner_instance):
     with pytest.raises(AssertionError) as e_info:
         result = cli_runner_instance.invoke(cli, [
-<<<<<<< HEAD
-            'convert', '--source', EXAMPLE_INPUT_PATH, "--output", EXAMPLE_INPUT_PATH, "--type", 'code'
-=======
-            'convert', '--source', TRIVIAL_MAPPING_SOURCE_PATH, "--output", TRIVIAL_MAPPING_SOURCE_PATH, "--type", 'purepython'
->>>>>>> 76011e5b
+            'convert', '--source', TRIVIAL_MAPPING_SOURCE_PATH, "--output", TRIVIAL_MAPPING_SOURCE_PATH, "--type", 'code'
         ])
         if result.exception:
             raise result.exception
