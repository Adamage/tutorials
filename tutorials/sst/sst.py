from pathlib import Path

import click
from tqdm import tqdm

from src.exporters import execute_multiple_exporters, execute_single_exporter
from src.format_converter import set_output_extension_and_type
from src.output_types import OutputTypes, supported_types


@click.group()
def cli():
    pass


@cli.command()
@click.option('--source', '-s', required=True, type=Path,
              help='Absolute or relative path to python file to be converted')
@click.option('--output', '-o', required=True, type=Path,
              help='Absolute or relative path to output file. Output file type is taken from extension. '
                   'Output filepath can be provided without extenstion, then type is taken from --type.')
@click.option('--type', '-f', type=click.Choice(supported_types() + [None]), default=None,
              help='Desired output file type. Parameter is ignored when --output contains specified file extension')
@click.option('--execute/--no-execute', default=True, help='Flag whether the notebook is to be executed or not')
def convert(source: Path, output: Path, type: OutputTypes, execute: bool) -> None:
    """
    Command used to generate all outputs with one flow.
    """
    output, type = set_output_extension_and_type(output, type)

    assert source.suffix == '.py', 'Only python file can be single source file'
    assert output != source, f'Your source file and the expected output file name are the same: {source}, ' \
                             f'specify different outfile name using --output flag.'
    execute_single_exporter(execute, output, source, type)

<<<<<<< HEAD
=======
    transform_python_file(source, output, type, execute)


@cli.command()
@click.option('--source', '-s', required=True, type=Path,
              help='Absolute or relative path to python file to be converted')
@click.option('--output-dir', '-o', required=False, type=Path, help='Absolute or relative path to output directory.')
def convert2all(source: Path, output_dir: Path):
    assert source.suffix == '.py', 'Only python file can be single source file'
    if output_dir is None:
        output_dir = source.parent
    output_dir.mkdir(parents=True, exist_ok=True)

    output_filename = output_dir / source.stem

    configuration = [
        [output_filename.with_suffix('.md'), OutputTypes.MARKDOWN_TYPE, True],
        [output_filename.with_stem(source.stem + '_pure').with_suffix('.py'), OutputTypes.PUREPYTHON_TYPE, False],
        [output_filename.with_suffix('.ipynb'), OutputTypes.JUPYTER_TYPE, False]
    ]

    for outfile, output_type, execution in tqdm(configuration):
        transform_python_file(source=source, output=outfile, type=output_type, execute=execution)
>>>>>>> af18c830

@cli.command()
@click.option('--config', '-c', required=True, type=Path,
              help='Absolute or relative path to YAML file with list of all tutorials to execute')
@click.option('--input-dir', '-o', required=True, type=Path,
              help='Absolute or relative path to directory with all tutorials, relative to which, the config YML has '
                   'been created')
@click.option('--output-dir', '-o', required=True, type=Path,
              help='Absolute or relative path to output directory for all tutorials')
@click.option('--execute/--no-execute', default=True, help='Flag whether the notebook is to be executed or not')
def batch_convert(config: Path, input_dir: Path, output_dir: Path, execute: bool) -> None:
    """
    Command used to generate all outputs with one flow.
    """
<<<<<<< HEAD
    execute_multiple_exporters(
        config_path=config,
        input_directory=input_dir,
        output_directory=output_dir,
        execute=execute
    )
=======
    if output.suffix != '':
        allowed_extensions = list(EXTENSION2TYPE.keys())
        assert output.suffix in allowed_extensions, \
            f'Specified outputy file has type: {output.suffix}, while only {allowed_extensions} are allowed.'
        type = EXTENSION2TYPE[output.suffix]
    elif type is not None:
        output = output.with_suffix(TYPE2EXTENSION[type])
        print(output)
    else:
        raise AttributeError(
            f'Please provide output file type by adding extension to outfile (.md or .ipynb) or specifying that by '
            f'--type parameter [{OutputTypes.MARKDOWN_TYPE}, {OutputTypes.JUPYTER_TYPE}] are allowed.'
        )

    return output, type
>>>>>>> af18c830


def transform_python_file(source: Path, output: Path, type: OutputTypes, execute: bool) -> None:
    py_text = source.read_text()
    notebook = py_to_ipynb(py_text)

    exporter = exporter_factory(type=type, execute_enabled=execute)
    output_content, _ = exporter.from_notebook_node(notebook)

    output.parent.mkdir(parents=True, exist_ok=True)
    output.write_text(output_content)


if __name__ == '__main__':
    cli()  # pragma: no cover<|MERGE_RESOLUTION|>--- conflicted
+++ resolved
@@ -31,11 +31,7 @@
     assert source.suffix == '.py', 'Only python file can be single source file'
     assert output != source, f'Your source file and the expected output file name are the same: {source}, ' \
                              f'specify different outfile name using --output flag.'
-    execute_single_exporter(execute, output, source, type)
-
-<<<<<<< HEAD
-=======
-    transform_python_file(source, output, type, execute)
+    execute_single_exporter(execute=execute, output=output, source=source, output_type=type)
 
 
 @cli.command()
@@ -57,8 +53,8 @@
     ]
 
     for outfile, output_type, execution in tqdm(configuration):
-        transform_python_file(source=source, output=outfile, type=output_type, execute=execution)
->>>>>>> af18c830
+        execute_single_exporter(source=source, output=outfile, output_type=output_type, execute=execution)
+
 
 @cli.command()
 @click.option('--config', '-c', required=True, type=Path,
@@ -73,41 +69,12 @@
     """
     Command used to generate all outputs with one flow.
     """
-<<<<<<< HEAD
     execute_multiple_exporters(
         config_path=config,
         input_directory=input_dir,
         output_directory=output_dir,
         execute=execute
     )
-=======
-    if output.suffix != '':
-        allowed_extensions = list(EXTENSION2TYPE.keys())
-        assert output.suffix in allowed_extensions, \
-            f'Specified outputy file has type: {output.suffix}, while only {allowed_extensions} are allowed.'
-        type = EXTENSION2TYPE[output.suffix]
-    elif type is not None:
-        output = output.with_suffix(TYPE2EXTENSION[type])
-        print(output)
-    else:
-        raise AttributeError(
-            f'Please provide output file type by adding extension to outfile (.md or .ipynb) or specifying that by '
-            f'--type parameter [{OutputTypes.MARKDOWN_TYPE}, {OutputTypes.JUPYTER_TYPE}] are allowed.'
-        )
-
-    return output, type
->>>>>>> af18c830
-
-
-def transform_python_file(source: Path, output: Path, type: OutputTypes, execute: bool) -> None:
-    py_text = source.read_text()
-    notebook = py_to_ipynb(py_text)
-
-    exporter = exporter_factory(type=type, execute_enabled=execute)
-    output_content, _ = exporter.from_notebook_node(notebook)
-
-    output.parent.mkdir(parents=True, exist_ok=True)
-    output.write_text(output_content)
 
 
 if __name__ == '__main__':
