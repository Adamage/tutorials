--- conflicted
+++ resolved
@@ -24,12 +24,9 @@
 def test_cli_positive(cli_runner_instance, tmp_path, type, expected_extension, output_filename):
     outfile_path = tmp_path / output_filename
     expected_output_path = Path(str(outfile_path) + expected_extension)
-<<<<<<< HEAD
-=======
     result = cli_runner_instance.invoke(cli, [
         'convert', '--source', example_input, "--output", outfile_path, "--type", type
     ])
->>>>>>> af18c830
 
     result = cli_runner_instance.invoke(cli, ['convert', '--source', example_input, "--output", outfile_path, "--type", type])
 
@@ -99,16 +96,9 @@
     outfile = tmp_path / 'output'
     outfile_path = tmp_path / 'output.md'
 
-<<<<<<< HEAD
-    result = cli_runner_instance.invoke(
-        cli,
-        ['convert', '--source', example_input, "--output", outfile, "--type", "markdown", "--execute"]
-    )
-=======
     result = cli_runner_instance.invoke(cli, [
         'convert', '--source', example_input, "--output", outfile, "--type", "markdown", "--execute"
     ])
->>>>>>> af18c830
 
     print_exception(result)
 
