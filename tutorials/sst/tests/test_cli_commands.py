--- conflicted
+++ resolved
@@ -5,6 +5,7 @@
 from click.testing import CliRunner
 
 from sst import cli
+from tests.exception_utils import print_exception
 from tests.path_utils import get_tests_dir
 
 STATIC_FILES = Path(get_tests_dir() + os.sep + 'static')
@@ -23,15 +24,10 @@
 def test_cli_positive(cli_runner_instance, tmp_path, type, expected_extension, output_filename):
     outfile_path = tmp_path / output_filename
     expected_output_path = Path(str(outfile_path) + expected_extension)
-<<<<<<< HEAD
 
     result = cli_runner_instance.invoke(cli, ['convert', '--source', example_input, "--output", outfile_path, "--type", type])
-=======
-    result = cli_runner_instance.invoke(cli, ['--source', example_input, "--output", outfile_path, "--type", type])
->>>>>>> a4e772ce
 
-    if result.exception:
-        print(result.exception)
+    print_exception(result)
 
     assert result.exit_code == 0
     assert os.path.exists(expected_output_path)
@@ -41,10 +37,9 @@
 def test_cli_positive_when_no_type(cli_runner_instance, tmp_path, output_filename):
     outfile_path = tmp_path / output_filename
 
-    result = cli_runner_instance.invoke(cli, ['--source', example_input, "--output", outfile_path])
+    result = cli_runner_instance.invoke(cli, ['convert', '--source', example_input, "--output", outfile_path])
 
-    if result.exception:
-        print(result.exception)
+    print_exception(result)
 
     assert result.exit_code == 0
     assert os.path.exists(outfile_path)
@@ -54,14 +49,14 @@
 def test_cli_when_wrong_extension(cli_runner_instance, tmp_path, output_filename):
     outfile_path = tmp_path / output_filename
     with pytest.raises(AssertionError):
-        result = cli_runner_instance.invoke(cli, ['--source', example_input, "--output", outfile_path])
+        result = cli_runner_instance.invoke(cli, ['convert', '--source', example_input, "--output", outfile_path])
         if result.exception:
             raise result.exception
 
 
 def test_cli_when_missing_output_extension_or_type(cli_runner_instance):
     with pytest.raises(AttributeError):
-        result = cli_runner_instance.invoke(cli, ['--source', example_input, '--output', 'file'])
+        result = cli_runner_instance.invoke(cli, ['convert', '--source', example_input, '--output', 'file'])
         if result.exception:
             raise result.exception
 
@@ -76,8 +71,7 @@
         'convert', '--source', file_path, "--output", outfile, "--type", "markdown", "--execute"
     ])
 
-    if result.exception:
-        print(result.exception)
+    print_exception(result)
 
     assert result.exit_code == 0
 
@@ -102,8 +96,7 @@
         ['convert', '--source', example_input, "--output", outfile, "--type", "markdown", "--execute"]
     )
 
-    if result.exception:
-        print(result.exception)
+    print_exception(result)
 
     assert result.exit_code == 0
 
@@ -130,10 +123,7 @@
          "--no-execute"]
     )
 
-    if result.exception:
-        print(str(result.exception))
-        print(str(result.stdout))
-        print(str(result.stderr))
+    print_exception(result)
 
     assert result.exit_code == 0
 
